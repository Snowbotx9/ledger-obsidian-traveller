--- conflicted
+++ resolved
@@ -44,12 +44,8 @@
         currency: /[$£₤€₿₹¥￥₩Р₴]/, // Note: Р != P
         reconciled: /[!*]/,
         comment: { match: /[;#|][^\n]+/, value: (s:string) => s.slice(1).trim() },
-<<<<<<< HEAD
+        assertion: {match: /==?\*?/},
         account: { match: /[^$£₤€₿₹¥￥₩Р₴;#|\n]+/, value: (s:string) => s.trim() },
-=======
-        assertion: {match: /==?\*?/},
-        account: { match: /[^$£₤€₿₹¥￥₩Р;#|\n]+/, value: (s:string) => s.trim() },
->>>>>>> e66c1207
       },
       alias: {
         account: { match: /[a-zA-Z0-9: ]+/, value: (s:string) => s.trim() },
