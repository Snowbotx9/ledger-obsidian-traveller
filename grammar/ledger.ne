--- conflicted
+++ resolved
@@ -40,22 +40,13 @@
       expenseLine: {
         newline: { match: '\n', lineBreaks: true },
         ws:     /[ \t]+/,
-<<<<<<< HEAD
         absoluteNumber: { match: /[0-9.,]+/, value: (s:string) => s.replace(/,/g, '') },
         numberSign: /-/,
-        currency: /[$£₤€₿₹¥￥₩Р₽₴₫]/, // Note: Р != P
-        reconciled: /[!*]/,
-        comment: { match: /[;#|][^\n]+/, value: (s:string) => s.slice(1).trim() },
-        assertion: {match: /==?\*?/},
-        account: { match: /[^$£₤€₿₹¥￥₩Р₽₴₫;#|\n\-]+/, value: (s:string) => s.trim() },
-=======
-        number: { match: /-?[0-9.,]+/, value: (s:string) => s.replace(/,/g, '') },
         currency: /[$£₤€₳₿₹¥￥₩Р₱₽₴₫]/, // Note: Р != P
         reconciled: /[!*]/,
         comment: { match: /[;#|][^\n]+/, value: (s:string) => s.slice(1).trim() },
         assertion: {match: /==?\*?/},
-        account: { match: /[^$£₤€₳₿₹¥￥₩Р₱₽₴₫;#|\n]+/, value: (s:string) => s.trim() },
->>>>>>> 7d35a970
+        account: { match: /[^$£₤€₳₿₹¥￥₩Р₱₽₴₫;#|\n\-]+/, value: (s:string) => s.trim() },
       },
       alias: {
         account: { match: /[a-zA-Z0-9: ]+/, value: (s:string) => s.trim() },
