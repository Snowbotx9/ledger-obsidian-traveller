--- conflicted
+++ resolved
@@ -41,18 +41,11 @@
         newline: { match: '\n', lineBreaks: true },
         ws:     /[ \t]+/,
         number: { match: /-?[0-9.,]+/, value: (s:string) => s.replace(/,/g, '') },
-<<<<<<< HEAD
-        currency: /[$£₤€₿₹¥￥₩Р₽]/, // Note: Р != P
-        reconciled: /[!*]/,
-        comment: { match: /[;#|][^\n]+/, value: (s:string) => s.slice(1).trim() },
-        account: { match: /[^$£₤€₿₹¥￥₩Р₽;#|\n]+/, value: (s:string) => s.trim() },
-=======
-        currency: /[$£₤€₿₹¥￥₩Р₴]/, // Note: Р != P
+        currency: /[$£₤€₿₹¥￥₩Р₽₴]/, // Note: Р != P
         reconciled: /[!*]/,
         comment: { match: /[;#|][^\n]+/, value: (s:string) => s.slice(1).trim() },
         assertion: {match: /==?\*?/},
-        account: { match: /[^$£₤€₿₹¥￥₩Р₴;#|\n]+/, value: (s:string) => s.trim() },
->>>>>>> cbb7d832
+        account: { match: /[^$£₤€₿₹¥￥₩Р₽₴;#|\n]+/, value: (s:string) => s.trim() },
       },
       alias: {
         account: { match: /[a-zA-Z0-9: ]+/, value: (s:string) => s.trim() },
